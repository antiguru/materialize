--- conflicted
+++ resolved
@@ -446,28 +446,6 @@
                 op,
                 right,
                 some,
-<<<<<<< HEAD
-            } => write!(
-                f,
-                "{} {} {} ({})",
-                left,
-                op,
-                if *some { "SOME" } else { "ANY" },
-                right
-            ),
-            Expr::All { left, op, right } => write!(f, "{} {} ALL ({})", left, op, right),
-            Expr::List(exprs) => {
-                let mut exprs = exprs.iter().peekable();
-                write!(f, "LIST[")?;
-                while let Some(expr) = exprs.next() {
-                    write!(f, "{}", expr)?;
-                    if exprs.peek().is_some() {
-                        write!(f, ", ")?;
-                    }
-                }
-                write!(f, "]")?;
-                Ok(())
-=======
             } => {
                 f.write_node(&left);
                 f.write_str(" ");
@@ -488,7 +466,17 @@
                 f.write_str(" ALL (");
                 f.write_node(&right);
                 f.write_str(")");
->>>>>>> 5d7d1545
+            }
+            Expr::List(exprs) => {
+                let mut exprs = exprs.iter().peekable();
+                f.write_str("LIST[");
+                while let Some(expr) = exprs.next() {
+                    f.write_node(expr);
+                    if exprs.peek().is_some() {
+                        f.write_str(", ");
+                    }
+                }
+                f.write_str("]");
             }
         }
     }
