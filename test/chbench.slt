--- conflicted
+++ resolved
@@ -962,30 +962,16 @@
                   [(0, 1), (1, 1)],
                   [(0, 2), (1, 2)]
                 ],
-<<<<<<< HEAD
-                Get { tmp_8 },
-                Get { tmp_8 },
-                Get { supplier },
-=======
                 Get { id-2 },
                 Get { id-2 },
-                Filter { predicates: [!isnull #3], Get { supplier } },
->>>>>>> 3ee74bb0
+                Get { supplier },
                 Get { stock }
               }
             }
           }
         },
-<<<<<<< HEAD
-        Get { tmp_8 },
+        Get { id-2 },
         Filter { predicates: [#1 = "GERMANY"], Get { nation } }
-=======
-        Get { id-2 },
-        Filter {
-          predicates: [!isnull #0, #1 = "GERMANY"],
-          Get { nation }
-        }
->>>>>>> 3ee74bb0
       }
     }
   }
